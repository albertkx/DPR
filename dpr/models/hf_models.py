#!/usr/bin/env python3
# Copyright (c) Facebook, Inc. and its affiliates.
# All rights reserved.
#
# This source code is licensed under the license found in the
# LICENSE file in the root directory of this source tree.

"""
Encoder model wrappers based on HuggingFace code
"""

import logging
from typing import Tuple

import torch
from torch import Tensor as T
from torch import nn
from transformers.modeling_bert import BertConfig, BertModel
from transformers.optimization import AdamW
from transformers.tokenization_bert import BertTokenizer
from transformers.tokenization_roberta import RobertaTokenizer

from dpr.utils.data_utils import Tensorizer
from .biencoder import BiEncoder
from .reader import Reader

logger = logging.getLogger(__name__)


def get_bert_biencoder_components(args, inference_only: bool = False, **kwargs):
    dropout = args.dropout if hasattr(args, "dropout") else 0.0
    question_encoder = HFBertEncoder.init_encoder(
        args.pretrained_model_cfg,
        projection_dim=args.projection_dim,
        dropout=dropout,
        **kwargs
    )
    ctx_encoder = HFBertEncoder.init_encoder(
        args.pretrained_model_cfg,
        projection_dim=args.projection_dim,
        dropout=dropout,
        **kwargs
    )

    fix_ctx_encoder = (
        args.fix_ctx_encoder if hasattr(args, "fix_ctx_encoder") else False
    )
    biencoder = BiEncoder(
        question_encoder, ctx_encoder, fix_ctx_encoder=fix_ctx_encoder
    )

    optimizer = (
        get_optimizer(
            biencoder,
            learning_rate=args.learning_rate,
            adam_eps=args.adam_eps,
            weight_decay=args.weight_decay,
        )
        if not inference_only
        else None
    )

    tensorizer = get_bert_tensorizer(args)

    return tensorizer, biencoder, optimizer


def get_bert_reader_components(args, inference_only: bool = False, **kwargs):
    dropout = args.dropout if hasattr(args, "dropout") else 0.0
    encoder = HFBertEncoder.init_encoder(
        args.pretrained_model_cfg, projection_dim=args.projection_dim, dropout=dropout
    )

    hidden_size = encoder.config.hidden_size
    reader = Reader(encoder, hidden_size)

    optimizer = (
        get_optimizer(
            reader,
            learning_rate=args.learning_rate,
            adam_eps=args.adam_eps,
            weight_decay=args.weight_decay,
        )
        if not inference_only
        else None
    )

    tensorizer = get_bert_tensorizer(args)
    return tensorizer, reader, optimizer


def get_bert_tensorizer(args, tokenizer=None):
    if not tokenizer:
        tokenizer = get_bert_tokenizer(
            args.pretrained_model_cfg, do_lower_case=args.do_lower_case
        )
    return BertTensorizer(tokenizer, args.sequence_length)


def get_roberta_tensorizer(args, tokenizer=None):
    if not tokenizer:
        tokenizer = get_roberta_tokenizer(
            args.pretrained_model_cfg, do_lower_case=args.do_lower_case
        )
    return RobertaTensorizer(tokenizer, args.sequence_length)


def get_optimizer(
    model: nn.Module,
    learning_rate: float = 1e-5,
    adam_eps: float = 1e-8,
    weight_decay: float = 0.0,
) -> torch.optim.Optimizer:
    no_decay = ["bias", "LayerNorm.weight"]

    optimizer_grouped_parameters = [
        {
            "params": [
                p
                for n, p in model.named_parameters()
                if not any(nd in n for nd in no_decay)
            ],
            "weight_decay": weight_decay,
        },
        {
            "params": [
                p
                for n, p in model.named_parameters()
                if any(nd in n for nd in no_decay)
            ],
            "weight_decay": 0.0,
        },
    ]
    optimizer = AdamW(optimizer_grouped_parameters, lr=learning_rate, eps=adam_eps)
    return optimizer


def get_bert_tokenizer(pretrained_cfg_name: str, do_lower_case: bool = True):
    return BertTokenizer.from_pretrained(
        pretrained_cfg_name, do_lower_case=do_lower_case
    )


def get_roberta_tokenizer(pretrained_cfg_name: str, do_lower_case: bool = True):
    # still uses HF code for tokenizer since they are the same
    return RobertaTokenizer.from_pretrained(
        pretrained_cfg_name, do_lower_case=do_lower_case
    )


class HFBertEncoder(BertModel):
    def __init__(self, config, project_dim: int = 0):
        BertModel.__init__(self, config)
        assert config.hidden_size > 0, "Encoder hidden_size can't be zero"
        self.encode_proj = (
            nn.Linear(config.hidden_size, project_dim) if project_dim != 0 else None
        )
        self.init_weights()

    @classmethod
    def init_encoder(
        cls, cfg_name: str, projection_dim: int = 0, dropout: float = 0.1, **kwargs
    ) -> BertModel:
        cfg = BertConfig.from_pretrained(cfg_name if cfg_name else "bert-base-uncased")
        if dropout != 0:
            cfg.attention_probs_dropout_prob = dropout
            cfg.hidden_dropout_prob = dropout
        return cls.from_pretrained(
            cfg_name, config=cfg, project_dim=projection_dim, **kwargs
        )

    def forward(
        self, input_ids: T, token_type_ids: T, attention_mask: T
    ) -> Tuple[T, ...]:
        if self.config.output_hidden_states:
            sequence_output, pooled_output, hidden_states = super().forward(
                input_ids=input_ids,
                token_type_ids=token_type_ids,
                attention_mask=attention_mask,
            )
        else:
            hidden_states = None
            sequence_output, pooled_output = super().forward(
                input_ids=input_ids,
                token_type_ids=token_type_ids,
                attention_mask=attention_mask,
            )

        pooled_output = sequence_output[:, 0, :]
        if self.encode_proj:
            pooled_output = self.encode_proj(pooled_output)
        return sequence_output, pooled_output, hidden_states

    def get_out_size(self):
        if self.encode_proj:
            return self.encode_proj.out_features
        return self.config.hidden_size


class BertTensorizer(Tensorizer):
    def __init__(
        self, tokenizer: BertTokenizer, max_length: int, pad_to_max: bool = True
    ):
        self.tokenizer = tokenizer
        self.max_length = max_length
        self.pad_to_max = pad_to_max

    def text_to_tensor(
        self, text: str, title: str = None, add_special_tokens: bool = True
    ):
        text = text.strip()

        # tokenizer automatic padding is explicitly disabled since its inconsistent behavior
        if title:
<<<<<<< HEAD
            token_ids = self.tokenizer.encode(
                title,
                text_pair=text,
                add_special_tokens=add_special_tokens,
                max_length=self.max_length,
                pad_to_max_length=False,
            )
        else:
            token_ids = self.tokenizer.encode(
                text,
                add_special_tokens=add_special_tokens,
                max_length=self.max_length,
                pad_to_max_length=False,
            )
=======
            token_ids = self.tokenizer.encode(title, text_pair=text, add_special_tokens=add_special_tokens,
                                              max_length=self.max_length,
                                              pad_to_max_length=False, truncation=True)
        else:
            token_ids = self.tokenizer.encode(text, add_special_tokens=add_special_tokens, max_length=self.max_length,
                                              pad_to_max_length=False, truncation=True)
>>>>>>> f403c3b3

        seq_len = self.max_length
        if self.pad_to_max and len(token_ids) < seq_len:
            token_ids = token_ids + [self.tokenizer.pad_token_id] * (
                seq_len - len(token_ids)
            )
        if len(token_ids) > seq_len:
            token_ids = token_ids[0:seq_len]
            token_ids[-1] = self.tokenizer.sep_token_id

        return torch.tensor(token_ids)

    def get_pair_separator_ids(self) -> T:
        return torch.tensor([self.tokenizer.sep_token_id])

    def get_pad_id(self) -> int:
        return self.tokenizer.pad_token_id

    def get_attn_mask(self, tokens_tensor: T) -> T:
        return tokens_tensor != self.get_pad_id()

    def is_sub_word_id(self, token_id: int):
        token = self.tokenizer.convert_ids_to_tokens([token_id])[0]
        return token.startswith("##") or token.startswith(" ##")

    def to_string(self, token_ids, skip_special_tokens=True):
        return self.tokenizer.decode(token_ids, skip_special_tokens=True)

    def set_pad_to_max(self, do_pad: bool):
        self.pad_to_max = do_pad


class RobertaTensorizer(BertTensorizer):
    def __init__(self, tokenizer, max_length: int, pad_to_max: bool = True):
        super(RobertaTensorizer, self).__init__(
            tokenizer, max_length, pad_to_max=pad_to_max
        )<|MERGE_RESOLUTION|>--- conflicted
+++ resolved
@@ -212,13 +212,13 @@
 
         # tokenizer automatic padding is explicitly disabled since its inconsistent behavior
         if title:
-<<<<<<< HEAD
             token_ids = self.tokenizer.encode(
                 title,
                 text_pair=text,
                 add_special_tokens=add_special_tokens,
                 max_length=self.max_length,
                 pad_to_max_length=False,
+                truncation=True,
             )
         else:
             token_ids = self.tokenizer.encode(
@@ -226,15 +226,8 @@
                 add_special_tokens=add_special_tokens,
                 max_length=self.max_length,
                 pad_to_max_length=False,
-            )
-=======
-            token_ids = self.tokenizer.encode(title, text_pair=text, add_special_tokens=add_special_tokens,
-                                              max_length=self.max_length,
-                                              pad_to_max_length=False, truncation=True)
-        else:
-            token_ids = self.tokenizer.encode(text, add_special_tokens=add_special_tokens, max_length=self.max_length,
-                                              pad_to_max_length=False, truncation=True)
->>>>>>> f403c3b3
+                truncation=True,
+            )
 
         seq_len = self.max_length
         if self.pad_to_max and len(token_ids) < seq_len:
